--- conflicted
+++ resolved
@@ -71,14 +71,10 @@
         # Save collected data
         data = entry.create_group('data_1')
         data.create_dataset('data', data=self.data, dtype='i2')
-<<<<<<< HEAD
-        data.create_dataset('translation', data=self.position)
-=======
         if self.is2d:
             data.create_dataset('translation', data=self.position[:, :2])
         else:
             data.create_dataset('translation', data=self.position)
->>>>>>> 9922586d
 
         # Save experimental parameters
         inst = entry.create_group('instrument_1')
